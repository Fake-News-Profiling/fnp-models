import sys

preprocessing_path = 'C:\\Users\\joshh\\Desktop\\Uni\\Soton Year 3\\COMP3200\\fake-news-profiling\\classifier\\preprocessing'
if preprocessing_path not in sys.path:
    sys.path.insert(1, preprocessing_path)

notif_path = 'C:\\Users\\joshh\\Desktop\\Uni\\Soton Year 3\\COMP3200\\fake-news-profiling\\classifier\\notifications'
if notif_path not in sys.path:
    sys.path.insert(1, notif_path)

import matplotlib.pyplot as plt
import numpy as np
import pandas as pd

import tensorflow as tf
import tensorflow_hub as hub
from tensorflow.keras.callbacks import ModelCheckpoint
from tensorflow.keras.optimizers import Adam
from official.nlp import optimization

import ipynb.fs.full.parse_datasets as datasets
import ipynb.fs.full.preprocessing as processing
import ipynb.fs.full.bert_fake_news_classifier as bclf
from ipynb.fs.full.notif_email import send_email

from data.data_parser import Tweet

# Load the saved dataset split
def load_data():
    return np.load("datasets/en_split_data-backup.npy", allow_pickle=True)

(tweet_train, label_train, 
 tweet_val, label_val, 
 tweet_test, label_test) = load_data()

<<<<<<< HEAD

# Preprocess dataset
print("Preprocessing data")
tweet_preprocessor = processing.BertTweetPreprocessor(
    transformers = [
        processing.tag_indicators,
        processing.replace_xml_and_html,
        processing.replace_emojis,
        processing.remove_punctuation_and_non_printables,
        processing.replace_tags,
        processing.remove_hashtags,
        processing.replace_unicode,
        processing.tag_numbers,
        processing.remove_stopwords,
        processing.remove_extra_spacing,
    ])
tweet_train_processed = tweet_preprocessor.transform(tweet_train)
tweet_val_processed = tweet_preprocessor.transform(tweet_val)
tweet_test_processed = tweet_preprocessor.transform(tweet_test)


bert_url = "https://tfhub.dev/tensorflow/small_bert/bert_en_uncased_L-12_H-128_A-2/1"
bert_size = 128
batch_size = 32
epochs = 16
optimizer_name = "adamw"
lr = 5e-5

print("Making model eval")
model_handler = bclf.BertModelEvalHandler(
    bert_url, bert_size, bclf.BertTweetFeedTokenizer, bclf.dense_bert_model)

print("Training")
train_history = model_handler.train_bert(
    tweet_train_processed,
    label_train,
    batch_size,
    epochs,
    tweet_val_processed,
    label_val,
    optimizer_name,
    lr,
    "training/bert_clf/initial_eval/bert_ffnn_1/test/cp.ckpt",
    "training/bert_clf/initial_eval/bert_ffnn_1/test",
)


# BERT Feed Model with 256 input size
# print("\n\n\nBERT Feed Model with 256 input size")
# bert_url = "https://tfhub.dev/tensorflow/small_bert/bert_en_uncased_L-12_H-256_A-4/1"
# bert_size = 256
# models = [(batch_size, epochs, lr, optimizer_name)
#          for batch_size in [32]
#          for epochs in [10]
#          for lr in [3e-5, 2e-5]
#          for optimizer_name in ['adam', 'adamw']]
#
# model_path = "training/bert_feed/initial_eval/"
#
#
# for batch_size, epochs, lr, optimizer_name in models:
#     with tf.device(('/gpu:0' if batch_size < 16 else '/cpu:0')):
#         model_name = f"bert256-batch_size{batch_size}-epochs{epochs}-lr{lr}-optimizer{optimizer_name}"
#
#
#         text = f"Finished training {model_name}, training history was:\n{train_history.history}"
#         print(text)
#         send_email(text)
#         with open(model_path+"train_history.txt", "a") as file:
#             def join_hist_array(array):
#                 return ",".join([str(i) for i in array])
#
#             name = f"F_{bert_size}_{batch_size}_{str(lr)[0]}_{'A' if optimizer_name == 'adam' else 'AW'}"
#             file_text = ", ,".join([
#                 ",".join([str(bert_size), str(batch_size), str(lr), optimizer_name, name]),
#                 join_hist_array(train_history.history['loss']),
#                 join_hist_array(train_history.history['val_loss']),
#                 join_hist_array(train_history.history['binary_accuracy']),
#                 join_hist_array(train_history.history['val_binary_accuracy']),
#             ]) + "\n"
#             file.write(file_text)
#
#
# # BERT Individual Model with 256 input size
# print("\n\n\nBERT Individual Model with 256 input size")
# bert_url = "https://tfhub.dev/tensorflow/small_bert/bert_en_uncased_L-12_H-256_A-4/1"
# bert_size = 256
# models = [(batch_size, epochs, lr, optimizer_name)
#          for batch_size in [8, 16, 24, 32]
#          for epochs in [10]
#          for lr in [5e-5, 3e-5, 2e-5]
#          for optimizer_name in ['adam', 'adamw']]
#
# model_path = "training/bert_individual/initial_eval/"
#
# for batch_size, epochs, lr, optimizer_name in models:
#     with tf.device(('/gpu:0' if batch_size < 16 else '/cpu:0')):
#         model_name = f"bert256-batch_size{batch_size}-epochs{epochs}-lr{lr}-optimizer{optimizer_name}"
#         model_handler = bclf.BertModelEvalHandler(
#             bert_url, bert_size, bclf.BertIndividualTweetTokenizer, bclf.dense_bert_model)
#
#         train_history = model_handler.train_bert(
#             tweet_train_processed,
#             label_train,
#             batch_size,
#             epochs,
#             tweet_val_processed,
#             label_val,
#             optimizer_name,
#             lr,
#             model_path + model_name + "/cp.ckpt",
#             model_path + "logs/" + model_name,
#         )
#
#         text = f"Finished training {model_name}, training history was:\n{train_history.history}"
#         print(text)
#         send_email(text)
#         with open(model_path+"train_history.txt", "a") as file:
#             def join_hist_array(array):
#                 return ",".join([str(i) for i in array])
#
#             name = f"I_{bert_size}_{batch_size}_{str(lr)[0]}_{'A' if optimizer_name == 'adam' else 'AW'}"
#             file_text = ", ,".join([
#                 ",".join([str(bert_size), str(batch_size), str(lr), optimizer_name, name]),
#                 join_hist_array(train_history.history['loss']),
#                 join_hist_array(train_history.history['val_loss']),
#                 join_hist_array(train_history.history['binary_accuracy']),
#                 join_hist_array(train_history.history['val_binary_accuracy']),
#             ]) + "\n"
#             file.write(file_text)
=======
# Preprocess search
def preprocess_funcs_search(processing_funcs, model_params, X_train, y_train, X_val, y_val, save_path):
    for i, funcs in enumerate(processing_funcs):
        preprocessor = processing.BertTweetFeedDataPreprocessor(transformers=funcs)
        X_train_processed = preprocessor.transform(X_train)
        X_val_processed = preprocessor.transform(X_val)
        
        with open(save_path + "train_history.txt", "a") as file:
            file.write(f"\n-----Preprocessing funcs are: {funcs}")

        for params in model_params:
            if len(funcs) == 0 and params["batch_size"] != 80:
                continue
            bert_size = params["bert_size"]
            lr = params["learning_rate"]
            optimizer_name = params["optimizer"]
            batch_size = params["batch_size"]
            epochs = 10
            name = f"{i}-{params['model_type']}_{bert_size}_{batch_size}_{str(lr)[0]}_{'A' if optimizer_name == 'adam' else 'AW'}"
            print("\n", name, "\n")
            
            with tf.device(('/gpu:0' if batch_size < 32 else '/cpu:0')):
                model_handler = bclf.BertModelEvalHandler(
                    params["bert_url"], bert_size, params["tokenizer"], bclf.dense_bert_model)

                train_history = model_handler.train_bert(
                    X_train_processed,
                    y_train,
                    batch_size,
                    epochs,
                    X_val_processed,
                    y_val,
                    optimizer_name,
                    lr,
                    save_path + name + "/cp.ckpt",
                    save_path + "logs/" + name,
                )

            def join_hist_array(array):
                return ",".join([str(i) for i in array])

            file_text = ", ,".join([
                ",".join([str(bert_size), str(batch_size), str(lr), optimizer_name, name]), 
                join_hist_array(train_history.history['loss']),
                join_hist_array(train_history.history['val_loss']),
                join_hist_array(train_history.history['binary_accuracy']),
                join_hist_array(train_history.history['val_binary_accuracy']),
            ])
            with open(save_path + "train_history.txt", "a") as file:
                file.write("\n"+file_text)
    
        send_email(f"Finished training for preprocessing funcs:\n{funcs}")
        

preprocess_funcs_search(
    processing_funcs=[
        # No preprocessing functions (raw data)
        [],
        # Remove HTML, replace emojis, remove accented chars, replace tags
        [processing.replace_xml_and_html,
         processing.replace_emojis, 
         processing.replace_accented_chars, 
         processing.replace_tags, 
         processing.remove_extra_spacing],
        # Remove HTML, replace emojis, remove accented chars, replace tags, remove punctuation, tag numbers
        [processing.replace_xml_and_html,
         processing.replace_emojis, 
         processing.replace_accented_chars, 
         processing.remove_punctuation,
         processing.replace_tags,
         processing.remove_hashtag_chars,
         processing.tag_numbers,
         processing.remove_extra_spacing],
        # Remove HTML, replace emojis, remove accented chars, replace tags, remove punctuation, tag numbers, remove stopwords
        [processing.replace_xml_and_html,
         processing.replace_emojis, 
         processing.replace_accented_chars, 
         processing.remove_punctuation,
         processing.replace_tags,
         processing.remove_hashtag_chars,
         processing.tag_numbers,
         processing.remove_stopwords,
         processing.remove_extra_spacing],
    ],
    model_params=[
        # F_128_8_2_AW
        {"model_type": "F",
         "bert_size": 128, 
         "learning_rate": 2e-5, 
         "optimizer": "adamw", 
         "batch_size": 8,
         "tokenizer": bclf.BertTweetFeedTokenizer, 
         "bert_url": "https://tfhub.dev/tensorflow/small_bert/bert_en_uncased_L-12_H-128_A-2/1"},
        # F_128_16_2_AW
        {"model_type": "F",
         "bert_size": 128, 
         "learning_rate": 2e-5, 
         "optimizer": "adamw", 
         "batch_size": 16,
         "tokenizer": bclf.BertTweetFeedTokenizer, 
         "bert_url": "https://tfhub.dev/tensorflow/small_bert/bert_en_uncased_L-12_H-128_A-2/1"},
        # F_128_24_2_AW
        {"model_type": "F",
         "bert_size": 128, 
         "learning_rate": 2e-5, 
         "optimizer": "adamw", 
         "batch_size": 24,
         "tokenizer": bclf.BertTweetFeedTokenizer, 
         "bert_url": "https://tfhub.dev/tensorflow/small_bert/bert_en_uncased_L-12_H-128_A-2/1"},
        # F_128_32_3_AW
        {"model_type": "F",
         "bert_size": 128, 
         "learning_rate": 3e-5, 
         "optimizer": "adamw", 
         "batch_size": 32,
         "tokenizer": bclf.BertTweetFeedTokenizer, 
         "bert_url": "https://tfhub.dev/tensorflow/small_bert/bert_en_uncased_L-12_H-128_A-2/1"},
        # F_128_32_5_AW
        {"model_type": "F",
         "bert_size": 128, 
         "learning_rate": 5e-5, 
         "optimizer": "adamw", 
         "batch_size": 32,
         "tokenizer": bclf.BertTweetFeedTokenizer, 
         "bert_url": "https://tfhub.dev/tensorflow/small_bert/bert_en_uncased_L-12_H-128_A-2/1"},
        # F_128_40_5_AW
        {"model_type": "F",
         "bert_size": 128, 
         "learning_rate": 5e-5, 
         "optimizer": "adamw", 
         "batch_size": 40,
         "tokenizer": bclf.BertTweetFeedTokenizer, 
         "bert_url": "https://tfhub.dev/tensorflow/small_bert/bert_en_uncased_L-12_H-128_A-2/1"},
        # F_256_24_5_AW
        {"model_type": "F",
         "bert_size": 256, 
         "learning_rate": 5e-5, 
         "optimizer": "adamw", 
         "batch_size": 24,
         "tokenizer": bclf.BertTweetFeedTokenizer, 
         "bert_url": "https://tfhub.dev/tensorflow/small_bert/bert_en_uncased_L-12_H-256_A-4/1"},
        # F_256_64_5_AW
        {"model_type": "F",
         "bert_size": 256, 
         "learning_rate": 5e-5, 
         "optimizer": "adamw", 
         "batch_size": 64,
         "tokenizer": bclf.BertTweetFeedTokenizer, 
         "bert_url": "https://tfhub.dev/tensorflow/small_bert/bert_en_uncased_L-12_H-256_A-4/1"},
        # F_256_80_5_AW
        {"model_type": "F",
         "bert_size": 256, 
         "learning_rate": 5e-5, 
         "optimizer": "adamw", 
         "batch_size": 80,
         "tokenizer": bclf.BertTweetFeedTokenizer, 
         "bert_url": "https://tfhub.dev/tensorflow/small_bert/bert_en_uncased_L-12_H-256_A-4/1"},
    ],
    X_train=tweet_train,
    y_train=label_train,
    X_val=tweet_val,
    y_val=label_val,
    save_path="training/preprocessing/initial_eval/",
)

send_email("Finished training")
>>>>>>> de192e59
<|MERGE_RESOLUTION|>--- conflicted
+++ resolved
@@ -33,138 +33,6 @@
  tweet_val, label_val, 
  tweet_test, label_test) = load_data()
 
-<<<<<<< HEAD
-
-# Preprocess dataset
-print("Preprocessing data")
-tweet_preprocessor = processing.BertTweetPreprocessor(
-    transformers = [
-        processing.tag_indicators,
-        processing.replace_xml_and_html,
-        processing.replace_emojis,
-        processing.remove_punctuation_and_non_printables,
-        processing.replace_tags,
-        processing.remove_hashtags,
-        processing.replace_unicode,
-        processing.tag_numbers,
-        processing.remove_stopwords,
-        processing.remove_extra_spacing,
-    ])
-tweet_train_processed = tweet_preprocessor.transform(tweet_train)
-tweet_val_processed = tweet_preprocessor.transform(tweet_val)
-tweet_test_processed = tweet_preprocessor.transform(tweet_test)
-
-
-bert_url = "https://tfhub.dev/tensorflow/small_bert/bert_en_uncased_L-12_H-128_A-2/1"
-bert_size = 128
-batch_size = 32
-epochs = 16
-optimizer_name = "adamw"
-lr = 5e-5
-
-print("Making model eval")
-model_handler = bclf.BertModelEvalHandler(
-    bert_url, bert_size, bclf.BertTweetFeedTokenizer, bclf.dense_bert_model)
-
-print("Training")
-train_history = model_handler.train_bert(
-    tweet_train_processed,
-    label_train,
-    batch_size,
-    epochs,
-    tweet_val_processed,
-    label_val,
-    optimizer_name,
-    lr,
-    "training/bert_clf/initial_eval/bert_ffnn_1/test/cp.ckpt",
-    "training/bert_clf/initial_eval/bert_ffnn_1/test",
-)
-
-
-# BERT Feed Model with 256 input size
-# print("\n\n\nBERT Feed Model with 256 input size")
-# bert_url = "https://tfhub.dev/tensorflow/small_bert/bert_en_uncased_L-12_H-256_A-4/1"
-# bert_size = 256
-# models = [(batch_size, epochs, lr, optimizer_name)
-#          for batch_size in [32]
-#          for epochs in [10]
-#          for lr in [3e-5, 2e-5]
-#          for optimizer_name in ['adam', 'adamw']]
-#
-# model_path = "training/bert_feed/initial_eval/"
-#
-#
-# for batch_size, epochs, lr, optimizer_name in models:
-#     with tf.device(('/gpu:0' if batch_size < 16 else '/cpu:0')):
-#         model_name = f"bert256-batch_size{batch_size}-epochs{epochs}-lr{lr}-optimizer{optimizer_name}"
-#
-#
-#         text = f"Finished training {model_name}, training history was:\n{train_history.history}"
-#         print(text)
-#         send_email(text)
-#         with open(model_path+"train_history.txt", "a") as file:
-#             def join_hist_array(array):
-#                 return ",".join([str(i) for i in array])
-#
-#             name = f"F_{bert_size}_{batch_size}_{str(lr)[0]}_{'A' if optimizer_name == 'adam' else 'AW'}"
-#             file_text = ", ,".join([
-#                 ",".join([str(bert_size), str(batch_size), str(lr), optimizer_name, name]),
-#                 join_hist_array(train_history.history['loss']),
-#                 join_hist_array(train_history.history['val_loss']),
-#                 join_hist_array(train_history.history['binary_accuracy']),
-#                 join_hist_array(train_history.history['val_binary_accuracy']),
-#             ]) + "\n"
-#             file.write(file_text)
-#
-#
-# # BERT Individual Model with 256 input size
-# print("\n\n\nBERT Individual Model with 256 input size")
-# bert_url = "https://tfhub.dev/tensorflow/small_bert/bert_en_uncased_L-12_H-256_A-4/1"
-# bert_size = 256
-# models = [(batch_size, epochs, lr, optimizer_name)
-#          for batch_size in [8, 16, 24, 32]
-#          for epochs in [10]
-#          for lr in [5e-5, 3e-5, 2e-5]
-#          for optimizer_name in ['adam', 'adamw']]
-#
-# model_path = "training/bert_individual/initial_eval/"
-#
-# for batch_size, epochs, lr, optimizer_name in models:
-#     with tf.device(('/gpu:0' if batch_size < 16 else '/cpu:0')):
-#         model_name = f"bert256-batch_size{batch_size}-epochs{epochs}-lr{lr}-optimizer{optimizer_name}"
-#         model_handler = bclf.BertModelEvalHandler(
-#             bert_url, bert_size, bclf.BertIndividualTweetTokenizer, bclf.dense_bert_model)
-#
-#         train_history = model_handler.train_bert(
-#             tweet_train_processed,
-#             label_train,
-#             batch_size,
-#             epochs,
-#             tweet_val_processed,
-#             label_val,
-#             optimizer_name,
-#             lr,
-#             model_path + model_name + "/cp.ckpt",
-#             model_path + "logs/" + model_name,
-#         )
-#
-#         text = f"Finished training {model_name}, training history was:\n{train_history.history}"
-#         print(text)
-#         send_email(text)
-#         with open(model_path+"train_history.txt", "a") as file:
-#             def join_hist_array(array):
-#                 return ",".join([str(i) for i in array])
-#
-#             name = f"I_{bert_size}_{batch_size}_{str(lr)[0]}_{'A' if optimizer_name == 'adam' else 'AW'}"
-#             file_text = ", ,".join([
-#                 ",".join([str(bert_size), str(batch_size), str(lr), optimizer_name, name]),
-#                 join_hist_array(train_history.history['loss']),
-#                 join_hist_array(train_history.history['val_loss']),
-#                 join_hist_array(train_history.history['binary_accuracy']),
-#                 join_hist_array(train_history.history['val_binary_accuracy']),
-#             ]) + "\n"
-#             file.write(file_text)
-=======
 # Preprocess search
 def preprocess_funcs_search(processing_funcs, model_params, X_train, y_train, X_val, y_val, save_path):
     for i, funcs in enumerate(processing_funcs):
@@ -330,5 +198,4 @@
     save_path="training/preprocessing/initial_eval/",
 )
 
-send_email("Finished training")
->>>>>>> de192e59
+send_email("Finished training")